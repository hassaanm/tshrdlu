package tshrdlu.twitter

/**
 * Copyright 2013 Jason Baldridge
 * 
 * Licensed under the Apache License, Version 2.0 (the "License");
 * you may not use this file except in compliance with the License.
 * You may obtain a copy of the License at
 * 
 *     http://www.apache.org/licenses/LICENSE-2.0
 * 
 * Unless required by applicable law or agreed to in writing, software
 * distributed under the License is distributed on an "AS IS" BASIS,
 * WITHOUT WARRANTIES OR CONDITIONS OF ANY KIND, either express or implied.
 * See the License for the specific language governing permissions and
 * limitations under the License.
 */

import akka.actor._
import twitter4j._
import collection.JavaConversions._
import tshrdlu.util.bridge._

/**
 * An object to define the message types that the actors in the bot use for
 * communication.
 *
 * Also provides the main method for starting up the bot. No configuration
 * currently supported.
 */
object Bot {
  
  object Sample
  object Start
  object Shutdown
  case class MonitorUserStream(listen: Boolean)
  case class RegisterReplier(replier: ActorRef)
  case class ReplyToStatus(status: Status)
  case class SearchTwitter(query: Query)
  case class UpdateStatus(update: StatusUpdate)

  def main (args: Array[String]) {
    val system = ActorSystem("TwitterBot")
    val sample = system.actorOf(Props[Sampler], name = "Sampler")
    sample ! Sample
    val bot = system.actorOf(Props[Bot], name = "Bot")
    bot ! Start
  }

}

/**
 * The main actor for a Bot, which basically performance the actions that a person
 * might do as an active Twitter user.
 *
 * The Bot monitors the user stream and dispatches events to the
 * appropriate actors that have been registered with it. Currently only
 * attends to updates that are addressed to the user account.
 */
class Bot extends Actor with ActorLogging {
  import Bot._

  val username = new TwitterStreamFactory().getInstance.getScreenName
  val streamer = new Streamer(context.self)

  val twitter = new TwitterFactory().getInstance
  val replierManager = context.actorOf(Props[ReplierManager], name = "ReplierManager")

  val streamReplier = context.actorOf(Props[StreamReplier], name = "StreamReplier")
  val synonymReplier = context.actorOf(Props[SynonymReplier], name = "SynonymReplier")
  val synonymStreamReplier = context.actorOf(Props[SynonymStreamReplier], name = "SynonymStreamReplier")
  val bigramReplier = context.actorOf(Props[BigramReplier], name = "BigramReplier")
  val luceneReplier = context.actorOf(Props[LuceneReplier], name = "LuceneReplier")
  val topicModelReplier = context.actorOf(Props[TopicModelReplier], name = "TopicModelReplier")
  val sudoReplier = context.actorOf(Props[SudoReplier], name = "SudoReplier")

  override def preStart {
    replierManager ! RegisterReplier(streamReplier)
    replierManager ! RegisterReplier(synonymReplier)
    replierManager ! RegisterReplier(synonymStreamReplier)
    replierManager ! RegisterReplier(bigramReplier)
    replierManager ! RegisterReplier(luceneReplier)
    replierManager ! RegisterReplier(topicModelReplier)
    replierManager ! RegisterReplier(sudoReplier)
  }

  def receive = {
    case Start => streamer.stream.user

    case Shutdown => streamer.stream.shutdown

    case SearchTwitter(query) => 
      val tweets: Seq[Status] = twitter.search(query).getTweets.toSeq
      sender ! tweets
      
    case UpdateStatus(update) => 
      log.info("Posting update: " + update.getStatus)
      twitter.updateStatus(update)

    case status: Status =>
      log.info("New status: " + status.getText)
      val replyName = status.getInReplyToScreenName
      if (replyName == username) {
        log.info("Replying to: " + status.getText)
        replierManager ! ReplyToStatus(status)
      }

  }
}
  


class ReplierManager extends Actor with ActorLogging {
  import Bot._

  import context.dispatcher
  import akka.pattern.ask
  import akka.util._
  import scala.concurrent.duration._
  import scala.concurrent.Future
  import scala.util.{Success,Failure}
  implicit val timeout = Timeout(10 seconds)

  lazy val random = new scala.util.Random

  var repliers = Vector.empty[ActorRef]

  def receive = {
    case RegisterReplier(replier) => 
      repliers = repliers :+ replier

    case ReplyToStatus(status) =>

      val replyFutures: Seq[Future[Option[StatusUpdate]]] = 
        repliers.map(r => (r ? ReplyToStatus(status))
          .recover { case e: Throwable => None }
          .mapTo[Option[StatusUpdate]])

      val futureUpdate = Future.sequence(replyFutures).map(_.flatten).map { candidates =>
        val numCandidates = candidates.length
        log.info("Number of candidates: " + numCandidates)
        if (numCandidates > 0)
          candidates(random.nextInt(numCandidates))
        else
          randomFillerStatus(status)
      }
<<<<<<< HEAD
    
      for (status <- futureUpdate) {
        context.parent ! UpdateStatus(status)
      }
    
=======

      val bot = context.parent
      futureUpdate.foreach(bot ! UpdateStatus(_))
>>>>>>> 152c667d
  }

  lazy val fillerStatusMessages = Vector(
    "La de dah de dah...",
    "I'm getting bored.",
    "Say what?",
    "What can I say?",
    "That's the way it goes, sometimes.",
    "Could you rephrase that?",
    "Oh well.",
    "Yawn.",
    "I'm so tired.",
    "I seriously need an upgrade.",
    "I'm afraid I can't do that.",
    "What the heck? This is just ridiculous.",
    "Don't upset the Wookiee!",
    "Hmm... let me think about that.",
    "I don't know what to say to that.",
    "I wish I could help!",
    "Make me a sandwich?",
    "Meh.",
    "Are you insinuating something?",
    "If I only had a brain..."
  )

  lazy val numFillers = fillerStatusMessages.length

  def randomFillerStatus(status: Status) = {
    val text = fillerStatusMessages(random.nextInt(numFillers))
    val replyName = status.getUser.getScreenName
    val reply = "@" + replyName + " " + text
    new StatusUpdate(reply).inReplyToStatusId(status.getId)
  }
}


// The Sampler collects possible responses. Does not implement a
// filter for bot requests, so it should be connected to the sample
// stream. Batches tweets together using the collector so we don't
// need to add every tweet to the index on its own.
class Sampler extends Actor with ActorLogging {
  import Bot._

  val streamer = new Streamer(context.self)

  var collector, luceneWriter: ActorRef = null

  override def preStart = {
    collector = context.actorOf(Props[Collector], name="Collector")
    luceneWriter = context.actorOf(Props[LuceneWriter], name="LuceneWriter")
  }

  def receive = {
    case Sample => streamer.stream.sample
    case status: Status => collector ! status
    case tweets: List[Status] => luceneWriter ! tweets
  }
}



// Collects until it reaches 100 and then sends them back to the
// sender and the cycle begins anew.
class Collector extends Actor with ActorLogging {

  val collected = scala.collection.mutable.ListBuffer[Status]()
  def receive = {
    case status: Status => {
      collected.append(status)
      if (collected.length == 100) {
        sender ! collected.toList
        collected.clear
      }
    }
  }
}



// The LuceneWriter actor extracts the content of each tweet, removes
// the RT and mentions from the front and selects only tweets
// classified as not vulgar for indexing via Lucene.
class LuceneWriter extends Actor with ActorLogging {

  import tshrdlu.util.{English, Lucene}
  import TwitterRegex._

  def receive = {
    case tweets: List[Status] => {
	 val useableTweets = tweets
      .map(_.getText)
      .map {
        case StripMentionsRE(rest) => rest
        case x => x
      }
      .filterNot(_.contains('@'))
      .filterNot(_.contains('/'))
      .filter(tshrdlu.util.English.isEnglish)
      .filter(tshrdlu.util.English.isSafe)
	
      Lucene.write(useableTweets)
    }
  }
}


object TwitterRegex {

  // Recognize a follow command
  lazy val FollowRE = """(?i)(?<=follow)(\s+(me|@[a-z_0-9]+))+""".r

  // Pull just the lead mention from a tweet.
  lazy val StripLeadMentionRE = """(?:)^@[a-z_0-9]+\s(.*)$""".r

  // Pull the RT and mentions from the front of a tweet.
  lazy val StripMentionsRE = """(?:)(?:RT\s)?(?:(?:@[A-Za-z]+\s))+(.*)$""".r   

  def stripLeadMention(text: String) = text match {
    case StripLeadMentionRE(withoutMention) => withoutMention
    case x => x
  }

}<|MERGE_RESOLUTION|>--- conflicted
+++ resolved
@@ -144,17 +144,9 @@
         else
           randomFillerStatus(status)
       }
-<<<<<<< HEAD
-    
-      for (status <- futureUpdate) {
-        context.parent ! UpdateStatus(status)
-      }
-    
-=======
 
       val bot = context.parent
       futureUpdate.foreach(bot ! UpdateStatus(_))
->>>>>>> 152c667d
   }
 
   lazy val fillerStatusMessages = Vector(
