--- conflicted
+++ resolved
@@ -136,14 +136,7 @@
           .recover { case e: Throwable => None }
           .mapTo[Option[StatusUpdate]])
 
-<<<<<<< HEAD
-    //
-      Thread.sleep(15000)
-
-      val futureUpdate = Future.sequence(replyFutures).map { candidates =>
-=======
       val futureUpdate = Future.sequence(replyFutures).map(_.flatten).map { candidates =>
->>>>>>> f82708da
         val numCandidates = candidates.length
         log.info("Number of candidates: " + numCandidates)
         if (numCandidates > 0)
