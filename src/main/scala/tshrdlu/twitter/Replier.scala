package tshrdlu.twitter

import akka.actor._
import twitter4j._

/**
 * An actor that constructs replies to a given status.
 */
trait BaseReplier extends Actor with ActorLogging {
  import Bot._
  import TwitterRegex._
  import tshrdlu.util.SimpleTokenizer

  import context.dispatcher
  import scala.concurrent.Future
  import akka.pattern.pipe

  def receive = {
    case ReplyToStatus(status) => 
      val replyName = status.getUser.getScreenName
      val candidatesFuture = getReplies(status, 138-replyName.length)
      candidatesFuture.map { candidates =>
        candidates.toSet.headOption.map({ replyText:String => 
          val reply = "@" + replyName + " " + replyText
          log.info("Candidate reply: " + reply)
          new StatusUpdate(reply).inReplyToStatusId(status.getId)
        })
      } pipeTo sender
  }

  def getReplies(status: Status, maxLength: Int): Future[Seq[String]]

}

/**
 * Given a tweet that was directed to the bot, return a reply tweet that contains
 * information about one company that was mentioned. If multiple companies were
 * mentioned or no companies were mentioned, the bot instead asks for clarification.
 * A special syntax is available to update our inverted index and add new company
 * information. Special syntax: "UPDATE (SYMBOL): Company name"
 */
class BusinessReplier extends BaseReplier {
    import Bot._
    import TwitterRegex._
    import tshrdlu.util.{CompanyData, English, Polarity, AlphaNumericTokenizer, Resource}
    
    import context.dispatcher
    import scala.concurrent.duration._
    import scala.concurrent.Future
    import akka.pattern._
    import akka.util._
    import java.util.Random
    import nak.NakContext._
    import nak.core._

    implicit val timeout = Timeout(10 seconds)
    lazy val polarity = new Polarity()
    // File containing Bit.ly API key and username
    lazy val bitlyFile = scala.io.Source.fromFile("bitly.properties").getLines.toList
    lazy val bitlyApiKey : String = bitlyFile(0)
    lazy val bitlyLogin : String = bitlyFile(1)
    // File containing New York Times API key
    lazy val nytimesFile = scala.io.Source.fromFile("nytimes.properties").getLines.toList
    lazy val nytimesApiKey : String = nytimesFile(0)
    // Regex to match our special syntax
    lazy val updateRegex = """UPDATE \(([A-Z]+)\): (.+[A-Za-z]+.+)""".r
    // Text to tweet when our bot is unsure which company was mentioned
    lazy val confusedQuery = "Can you provide the stock symbol?"
    // Tweets for when all else fails
    // Should only be tweeted if status only contains stopwords
    lazy val defaultResponses = List(
      "I'm not sure.",
      "I'm confused.",
      "I need some help.",
      "Please clarify.",
      "I don't know what you mean.",
      "Did you ask about a company?",
      "I'm not sure which company you asked about.",
      "I can only give information about companies in the NYSE and NASDAQ.",
      "I couldn't parse that.",
      "Can you be more specific?",
      "I'm all business."
      )
    lazy val rand = new Random();
    lazy val classifier = loadClassifier[LiblinearClassifier with FeaturizedClassifier[String, String]]("src/main/resources/BusinessArticle.classifier")
    
    /**
     * Given a tweet that was directed to the bot, return a reply tweet.
     * @param status the status to be replied to
     * @param maxLength the maximum length the tweet can be
     * @return A Future[Seq[String]] containing the reply tweet.
     */
    def getReplies(status: Status, maxLength: Int = 140): Future[Seq[String]] = {
        log.info("I'm all business.")
        val text = stripLeadMention(status.getText)
        if(text.matches(updateRegex.toString)){
            // We matched the special syntax that tells us to update our inverted index
            val updateRegex(sym, comp) = text
            val updates = CompanyData.updateIndex(sym, comp)
            log.info("Updating index" + updates.mkString(", "))
            return getBusinessTweet(sym, comp, maxLength)
        }
        val importantWords = AlphaNumericTokenizer(text)
                .filterNot(English.stopwords.contains(_))
        log.info("Searching for companies with the words: " + importantWords.mkString(" "))
        val extractedCompanies = extractCompanySymbols(importantWords)
        val successful = extractedCompanies._1
        if (successful) {
            // We extracted exactly one company name
            val companies = extractedCompanies._2
            log.info("Companies: " + companies.mkString(","))
            val symbol = companies.head
            val compName = CompanyData.symToComp.getOrElse(symbol, "")

            return getBusinessTweet(symbol, compName, maxLength)
        }
        else {
            // We found multiple or no companies
            val confusingWords = extractedCompanies._2
            if (confusingWords.size == 0) {
                if(importantWords.size == 0) {
                    val random_index = rand.nextInt(defaultResponses.size);
                    val randomResponse = defaultResponses(random_index);
                    return Future(Seq(randomResponse + " " + confusedQuery))
                }
                return getConfusedTweet("I couldn't find a company with the word", importantWords, maxLength)
            }
            return getConfusedTweet("I found multiple companies with the word", confusingWords, maxLength)
        }
    }

    /**
     * Get a tweet containing information about the desired company.
     * @param symbol the stock symbol of the company
     * @param compName the name of the company
     * @param maxLength the maximum length the tweet can be
     * @return a Future[Seq[String]] that contains the tweet
     */
    def getBusinessTweet(symbol: String, compName: String, maxLength: Int): Future[Seq[String]] = {
        val statusList =
            List(symbol, compName)
            .map(w => (context.parent ? SearchTwitter(new Query(w))).mapTo[Seq[Status]])

        val statusesFuture: Future[Seq[Status]] = Future.sequence(statusList).map(_.toSeq.flatten)

        statusesFuture
            .map(status => extractText(status, symbol, compName, maxLength))
            .map(_.filter(_.length <= maxLength))
    }

    /**
     * Get a tweet indicating that the bot is confused.
     * @param beginningText the text to begin the tweet with
     * @param confusingWords a list of words that confused the bot
     * @param maxLength the maximum length the tweet can be
     * @return a Future[Seq[String]] that contains the tweet
     */
    def getConfusedTweet(beginningText: String, confusingWords: List[String], maxLength: Int): Future[Seq[String]] = {
        val s = if(confusingWords.size > 1) "s" else ""
        val actualBegText = beginningText + s + " \""
        val actualEndText = ".\" " + confusedQuery
        val maxLen = maxLength - (actualBegText + actualEndText).size
        val confusingWordsText = confusingWords.mkString(", ")
        // Safety buffer of one character.
        val actualConfWordsText = if(confusingWordsText.size < maxLen) confusingWordsText
            else (confusingWordsText.substring(0, maxLen - 4) + "...")
        Future(Seq(actualBegText + actualConfWordsText + actualEndText))
    }

    /**
     * Extracts a list of possible stock symbols or confusing words from a list of words.
     * @param words A list of words that might be the names of companies
     * @return The first element of the tuple indicated whether extraction was successful
     *         If there is an obvious company mentioned, returns a list of length 1 with the company symbol
     *         If there are multiple options, returns a list of the words that are most confusing
     *         If there are no companies found, returns an empty list
     */
    def extractCompanySymbols(words: List[String]): (Boolean, List[String]) = {
        val companyMentions = (for(word <- words) yield CompanyData.invertedIndex.get(word))
            .flatten
            .flatten
            .groupBy(identity)
            .mapValues(x => x.length)
            .toList
            .sortBy(-_._2)
        if(companyMentions.size == 0)
            return (false, List[String]())
        val mostMentions = companyMentions.head._2
        val topMentionedCompanies = companyMentions.filter(_._2 == mostMentions).map(_._1)
        log.info("Mentions: " + companyMentions.mkString(", "))
        log.info("Most mentions: " + topMentionedCompanies.mkString(", "))
        if(topMentionedCompanies.length == 1 || topMentionedCompanies.length == 0)
            return (topMentionedCompanies.length == 1, topMentionedCompanies)
        // We are confused, determine which words confused us
        val allCompanies = AlphaNumericTokenizer(topMentionedCompanies
            .map(x => CompanyData.symToComp.getOrElse(x, "") + " " + x)
            .mkString(" "))
        log.info(allCompanies.mkString(", "))
        val confusingWords = words.filter(allCompanies.contains)
        log.info("Confusing words: " + confusingWords.mkString(", "))
        (false, confusingWords)
    }

    /**
     * Measures the importance of a word by dividing the total number of words in
     * the inverted index by the number of companies with that word in their name.
     * Words that occur less frequently will be more important.
     * @param word the word to be measured
     * @return the importance of the word
     */
    def wordImportance(word: String): Double = {
        val numOccurrences = CompanyData.invertedIndex.getOrElse(word, List[String]()).size.toDouble
        if(numOccurrences == 0)
            return 0
        CompanyData.invertedIndex.size / numOccurrences
    }

    /**
     * Analyzes tweets about a company, and stock price info from Yahoo! Finance to
     * generate a tweet containing information about a company's stock.
     * @param statusList a sequence containing tweets about a company
     * @param symbol the symbol of the company
     * @param company the name of the company
     * @param maxLength the maximum length the tweet can be
     * @return A sequence containing a tweet with info about the desired company.
     */
    def extractText(statusList: Seq[Status], symbol: String, company: String, maxLength: Int): Seq[String] = {
        val useableTweets = statusList
            .map(_.getText)
            .map {
                case StripMentionsRE(rest) => rest
                case x => x
            }
            .filterNot(_.contains('@'))
            .filterNot(_.contains('/'))
            .filter(English.isEnglish)
            .filter(English.isSafe)

        val sentimentVals = for (tweet <- useableTweets) yield getSentiment(tweet)
        val avgSentiment = sentimentVals.sum / sentimentVals.length
        val yahooFixedSymbol = symbol.replaceAll("\\^", "-P")
        val (price, outlook) = symbolInfo(yahooFixedSymbol)

        // use articles to determine price outlook
        def maxLabelPpa = maxLabel(classifier.labels) _
        val articles = getArticles(company)
        val predictions = for(text <- articles) yield maxLabelPpa(classifier.evalRaw(text))
        val priceOutlook = "Outlook: " + (if (predictions.length > 0)
                        predictions.groupBy(x=>x).mapValues(x=>x.length).toSeq.sortBy(-_._2).head._1
                    else
                         (if (outlook > 0.7) "Good" else if (outlook < 0.3) "Bad" else "OK")) + ", "

        val symbolText = " (" + symbol + "), "
        val lastPrice = "Price: " + price + ", "
<<<<<<< HEAD
        val sentiment = "Opinion: " + (if (avgSentiment > 0.01) "Good" else if (avgSentiment < -0.01) "Bad" else "OK") + ", "
=======
        val priceOutlook = "Outlook: " + (if (outlook > 0.7) "Good" else if (outlook < 0.3) "Bad" else "OK") + ", "
        val sentiment = "Opinion: " + (if (avgSentiment > 0.1) "Good" else if (avgSentiment < -0.1) "Bad" else "OK") + ", "
>>>>>>> 7dc6000d
        val yahooLink = "Info: " + shortenURL("""http://finance.yahoo.com/q?s=""" + yahooFixedSymbol)
        
        log.info("Sentiment: " + avgSentiment)

        val infoText = symbolText + lastPrice + priceOutlook + sentiment + yahooLink
        val maxLen = maxLength - (infoText).size
        // Safety buffer of one character.
        val companyText = if(company.size < maxLen) company
            else (company.substring(0, maxLen - 4) + "...")

        val response = companyText + infoText
        log.info("SentimentReplier responding with: " + response)
        Seq(response)
    }

    /**
     * Estimates the sentiment of a text. Iterates through the words with a sliding
     * window two wide. If the first word in the window is in our negationsWords set,
     * the polarity of the second word is inversed.
     * @param text the text
     * @return The estimated sentiment of the text.
     */
    def getSentiment(text: String): Double = {
        val words = AlphaNumericTokenizer(text)
        var numPos = if(polarity.posWords.contains(words(0))) 1 else 0
        var numNeg = if(polarity.negWords.contains(words(0))) 1 else 0
        for(wordSet <- words.sliding(2)){
            val negate = English.negationWords.contains(wordSet(0))
            if (polarity.posWords.contains(wordSet(1))){
                if(negate) numNeg += 1
                else numPos += 1
            }
            if (polarity.negWords.contains(wordSet(1))){
                if(negate) numPos += 1
                else numNeg += 1
            }
        }
        val sentiment = if (numPos != 0) { numPos.toDouble / (numPos + numNeg) } else 0
        log.info("Sentiment of \"" + text + "\" = " + sentiment)
        sentiment
    }
    
    def stockInfo(jsonData: Option[Any], key: String): String = {
        try{
            jsonData match { 
                case Some(m: Map[String, Any]) => m("query") match {
                    case n: Map[String, Any] => n("results") match {
                        case o: Map[String, Any] => o("quote") match {
                            case p: Map[String, Any] => p(key) match {
                                case s: String => s
                                case null => "0.0"
                            }
                        }
                    }
                }
            }
        } catch { case e: Exception => "0.0" }
    }

    /**
     * Given a stock symbol, return the current price and our prediction of
     * the future outlook for the stock.
     * @param symbol the stock symbol
     * @return a tuple: (current price, outlook prediction)
     */
    def symbolInfo(symbol: String): (Double, Double) = {
        val url = """http://query.yahooapis.com/v1/public/yql?env=http%3A%2F%2Fdatatables.org%2Falltables.env&format=json&q=select%20*%20from%20yahoo.finance.quote%20where%20symbol%20in%20(%22""" + symbol + """%22)"""
        log.info(symbol)
        log.info(url)
        val json = scala.io.Source.fromURL(url).mkString
        val jsonData = scala.util.parsing.json.JSON.parseFull(json)
        log.info(jsonData.toString)
        val price = stockInfo(jsonData, "LastTradePriceOnly").toDouble
        val yearLow = stockInfo(jsonData, "YearLow").toDouble
        val yearHigh = stockInfo(jsonData, "YearHigh").toDouble
log.info("13")
        val range = yearHigh - yearLow
        val outlook = (price - yearLow) / range

        (price, outlook)
    }

    /**
     * Given a url, returns the result of shortening the url with Bit.ly.
     * @param longUrl the url to be shortened
     * @return a new Bit.ly url pointing to the same web address as longUrl
     */
    def shortenURL(longUrl: String): String = {
        val link ="http://api.bit.ly/v3/shorten?format=txt&login="+bitlyLogin+"&apiKey="+bitlyApiKey+"&longUrl="+longUrl
        try {
            val shortUrl = scala.io.Source.fromURL(link).mkString
            shortUrl.trim
        } catch  {
            case e: Exception => "http://yhoo.it/12ah1H8"
        }
    }

    def articleCount(jsonData: Option[Any]): Int = {
        try{
            jsonData match {
                case Some(m: Map[String, Any]) => m("response") match {
                    case d: Map[String, Any] => d("docs") match {
                        case l: List[Map[String, Any]] => l.length
                    }
                }
            }
        } catch { case e: Exception => 0 }
    }

    def articleTitle(jsonData: Option[Any], index: Int): String = {
        try{
            jsonData match {
                case Some(m: Map[String, Any]) => m("response") match {
                    case d: Map[String, Any] => d("docs") match {
                        case l: List[Map[String, Any]] => l(index) match {
                            case a: Map[String, Any] => a("headline") match {
                                case h: Map[String, String] => h("main")
                            }
                        }
                    }
                }
            }
        } catch { case e: Exception => "" }
    }

    def articleInfo(jsonData: Option[Any], index: Int, key: String): String = {
        try {
            jsonData match {
                case Some(m: Map[String, Any]) => m("response") match {
                    case d: Map[String, Any] => d("docs") match {
                        case l: List[Map[String, Any]] => l(index) match {
                            case a: Map[String, Any] => a(key) match {
                                case s: String => s
                                case null => "" 
                            }
                        }
                    }
                }
            }
        } catch { case e: Exception => "" }
    }

    def isArticleBusiness(jsonData: Option[Any], index: Int): Boolean = {
        try{
            val section = jsonData match {
                case Some(m: Map[String, Any]) => m("response") match {
                    case d: Map[String, Any] => d("docs") match {
                        case l: List[Map[String, Any]] => l(index) match {
                            case a: Map[String, Any] => a("section_name") match {
                                case s: String => s
                                case null => "" 
                            }
                        }
                    }
                }
            }
            (section == "Business Day" || section == "Technology" || section == "Your Money")
        } catch { case e: Exception => false }
    }

    def getArticles(company: String): Seq[String] = {
        val url = "http://api.nytimes.com/svc/search/v2/articlesearch.json?q=" + company.replaceAll(" ", "+") + "&sort=newest&api-key=" + nytimesApiKey

        try {
            val json = scala.io.Source.fromURL(url).mkString
            val jsonData = scala.util.parsing.json.JSON.parseFull(json)
            val articles = (for (i <- 0 to (articleCount(jsonData) - 1)) yield {
                                if (isArticleBusiness(jsonData, i)) {
                                    articleTitle(jsonData, i) +
                                    articleInfo(jsonData, i, "lead_paragraph") +
                                    articleInfo(jsonData, i, "abstract")
                                }
                                else {
                                    ""
                                }
                            }).filterNot(List("").contains)
            articles
        } catch { case e: Exception => List() }
    }
}

/**
 * An actor that constructs replies to a given status.
 */
class SynonymReplier extends BaseReplier {
  import Bot._ 
  import tshrdlu.util.English.synonymize
  import TwitterRegex._

  import context.dispatcher
  import scala.concurrent.Future

  def getReplies(status: Status, maxLength: Int = 140): Future[Seq[String]] = {
    log.info("Trying to reply synonym")
    val text = stripLeadMention(status.getText).toLowerCase
    val synTexts = (0 until 10).map(_ => Future(synonymize(text))) 
    Future.sequence(synTexts).map(_.filter(_.length <= maxLength))
  }

}

/**
 * An actor that constructs replies to a given status.
 * For best results, tweet at me something related to one of the 
 * topics from the "20 Newsgroups" data
 * e.g. Religion, baseball, atheism, windows, hockey, mideast, pc hardware
 */
class TopicModelReplier extends BaseReplier {
  import Bot._ 
  import TwitterRegex._
  import tshrdlu.util.SimpleTokenizer

  import context.dispatcher
  import akka.pattern.ask
  import akka.util._
  import scala.concurrent.duration._
  import scala.concurrent.Future
  implicit val timeout = Timeout(10 seconds)

  val modeler = new TopicModeler("minTopicKeys.txt")

  def getReplies(status: Status, maxLength: Int = 140): Future[Seq[String]] = {
    log.info("Trying to reply via topic models")
    val text = stripLeadMention(status.getText).toLowerCase
    val statusTopicList = SimpleTokenizer(text)
				.filter(_.length > 4)
				.toSet
				.take(3)
				.toList
				.flatMap(w => modeler.wordTopicsMap.get(w))
				.flatten

	val topicWords:List[String] = statusTopicList.map(topic => 
		modeler.topicWordsMap.getOrElse(topic,Set(" "))).take(4).flatten

	val statusQueryList :List[String] = topicWords
				.filter(_.length > 4)
                .filter(_.length < 11)
	        	.sortBy(- _.length)
				.distinct
    
    // Get a sequence of futures of status sequences (one seq for each query)
    val statusSeqFutures: Seq[Future[Seq[Status]]] = 
		if(statusQueryList.length <1) {
			SimpleTokenizer(text)
				.filter(_.length > 3)
				.filter(_.length < 10)
				.filterNot(_.contains('/'))
				.filter(tshrdlu.util.English.isSafe)
				.sortBy(- _.length)
				.take(3) 
				.map(w => (context.parent ? 
					SearchTwitter(new Query(w))).mapTo[Seq[Status]])}
		else { statusQueryList
    			.map(w => (context.parent ? 
					SearchTwitter(new Query(w))).mapTo[Seq[Status]])}

    // Convert this to a Future of a single sequence of candidate replies
    val statusesFuture: Future[Seq[Status]] =
      	Future.sequence(statusSeqFutures).map(_.flatten)

	statusesFuture.map{x => extractText(x, statusTopicList.toSet)}
  }

  /**
   * Go through the list of tweets, gets "proper" tweets, determines
   * topic distribution vectors of said tweets, calculates similarities
   * between original tweet and candidate tweets
   * Returns most similar tweeet
   */
  def extractText(statusList: Seq[Status], statusTopics: Set[String]) = {
    val useableTweets = statusList
      .map(_.getText)
      .map {
			case StripMentionsRE(rest) => rest
			case x => x
      }
      .filterNot(_.contains('@'))
      .filterNot(_.contains('/'))
      .filter(tshrdlu.util.English.isEnglish)
      .filter(tshrdlu.util.English.isSafe)

    //Use topic model to select response
    val topicDistributions = for ( tweet <- useableTweets) yield {
    			SimpleTokenizer(tweet).filter(_.length > 4)
				.toSet
				.take(3)
				.toList
				.flatMap(w => modeler.wordTopicsMap.get(w))
				.flatten}
    
    val topicSimilarity = topicDistributions.map(ids => 
		ids.toSet.intersect(statusTopics).size * {
			if(statusTopics.size -ids.toSet.size ==0 ) 1 
			else (1/math.abs(statusTopics.size - ids.toSet.size)).toDouble})
    
    val topTweet = topicSimilarity.toList.zip(useableTweets).maxBy(_._1)._2

    List(topTweet)
  }

  def getText(status: Status): Option[String] = {
    import tshrdlu.util.English.{isEnglish,isSafe}

    val text = status.getText match {
      case StripMentionsRE(rest) => rest
      case x => x
    }
    
    if (!text.contains('@') && !text.contains('/') && isEnglish(text) && isSafe(text))
      Some(text)
    else None
  }
}

/**
 * An actor that constructs replies to a given status.
 */
class StreamReplier extends BaseReplier {
  import Bot._
  import TwitterRegex._
  import tshrdlu.util.SimpleTokenizer

  import context.dispatcher
  import akka.pattern.ask
  import akka.util._
  import scala.concurrent.duration._
  import scala.concurrent.Future
  implicit val timeout = Timeout(10 seconds)

  /**
   * Produce a reply to a status.
   */
  def getReplies(status: Status, maxLength: Int = 140): Future[Seq[String]] = {
    log.info("Trying to reply stream")

    val text = stripLeadMention(status.getText).toLowerCase
    
    // Get a sequence of futures of status sequences (one seq for each query)
    val statusSeqFutures: Seq[Future[Seq[Status]]] = SimpleTokenizer(text)
    .filter(_.length > 3)
    .filter(_.length < 10)
    .filterNot(_.contains('/'))
    .filter(tshrdlu.util.English.isSafe)
    .sortBy(- _.length)
    .take(3)
    .map(w => (context.parent ? SearchTwitter(new Query(w))).mapTo[Seq[Status]])

    // Convert this to a Future of a single sequence of candidate replies
    val statusesFuture: Future[Seq[Status]] =
      Future.sequence(statusSeqFutures).map(_.flatten)

    // Filter statuses to their text and make sure they are short enough to use.
    statusesFuture.map(_.flatMap(getText).filter(_.length <= maxLength))
  }


  /**
   * Go through the list of Statuses, filter out the non-English ones and
   * any that contain (known) vulgar terms, strip mentions from the front,
   * filter any that have remaining mentions or links, and then return the
   * head of the set, if it exists.
   */
  def getText(status: Status): Option[String] = {
    import tshrdlu.util.English.{isEnglish,isSafe}

    val text = status.getText match {
      case StripMentionsRE(rest) => rest
      case x => x
    }
    
    if (!text.contains('@') && !text.contains('/') && isEnglish(text) && isSafe(text))
      Some(text)
    else None
  }

}


/**
 * An actor that constructs replies to a given status based on synonyms.
 */
class SynonymStreamReplier extends StreamReplier {
  import Bot._
  import tshrdlu.util.SimpleTokenizer

  import context.dispatcher
  import akka.pattern.ask
  import akka.util._
  import scala.concurrent.duration._
  import scala.concurrent.Future

  import tshrdlu.util.English._
  import TwitterRegex._
  override implicit val timeout = Timeout(10000)


  override def getReplies(status: Status, maxLength: Int = 140): Future[Seq[String]] = {
    log.info("Trying to do synonym search")
    val text = stripLeadMention(status.getText).toLowerCase

    // Get two words from the tweet, and get up to 5 synonyms each (including the word itself).
    // Matched tweets must contain one synonym of each of the two words.

    val query:String = SimpleTokenizer(text)
      .filter(_.length > 3)
      .filter(_.length < 10)
      .filterNot(_.contains('/'))
      .filter(tshrdlu.util.English.isSafe)
      .filterNot(tshrdlu.util.English.stopwords(_))
      .take(2).toList
      .map(w => synonymize(w, 5))
      .map(x=>x.mkString(" OR ")).map(x=>"("+x+")").mkString(" AND ")

    log.info("searched for: " + query)

    val futureStatuses = (context.parent ? SearchTwitter(new Query(query))).mapTo[Seq[Status]]

    futureStatuses.map(_.flatMap(getText).filter(_.length <= maxLength))
 }

}


/**
 * An actor that constructs replies to a given status.
 */
class BigramReplier extends BaseReplier {
  import Bot._
  import TwitterRegex._
  import tshrdlu.util.SimpleTokenizer

  import context.dispatcher
  import akka.pattern.ask
  import akka.util._
  import scala.concurrent.duration._
  import scala.concurrent.Future
  implicit val timeout = Timeout(10 seconds)

  /**
   * Produce a reply to a status using bigrams
   */
  lazy val stopwords = tshrdlu.util.English.stopwords_bot
  def getReplies(status: Status, maxLength: Int = 140): Future[Seq[String]] = {
    log.info("Trying to reply stream")

    val text = stripLeadMention(status.getText).toLowerCase
    
    // Get a sequence of futures of status sequences (one seq for each query)

    val bigram = Tokenize(text)
      .sliding(2)
      .filterNot(z => (stopwords.contains(z(0))||stopwords.contains(z(1))))
      .flatMap{case Vector(x,y) => List(x+" "+y)}
      .toList
      .sortBy(-_.length)

    val statusSeqFutures: Seq[Future[Seq[String]]] = bigram
      .takeRight(5)
      .map(w => (context.parent ? SearchTwitter(new Query("\""+w+"\""))).mapTo[Seq[Status]].map(_.flatMap(getText).toSeq))
    
    //statusSeqFutures.foreach(println)
    // Convert this to a Future of a single sequence of candidate replies
    val statusesFuture: Future[Seq[String]] =
      extractText(statusSeqFutures,bigram.toList)

    //statusesFuture.foreach(println)
    // Filter statuses to their text and make sure they are short enough to use.
    statusesFuture.filter(_.length <= maxLength)
  }

  def extractText(statusList: Seq[Future[Seq[String]]],bigram:List[String]): Future[Seq[String]] = {
    val bigramMap = Future.sequence(statusList).map(_.flatten)
    //bigramMap.foreach(println)
    val sortedMap = bigramMap.map { tweet => {
      tweet.flatMap{ x => { 
        Tokenize(x)
          .sliding(2)
          .filterNot(z => (stopwords.contains(z(0))||stopwords.contains(z(1))))
          .map(bg => bg.mkString(" ") -> x) toMap
      }}.filter { case (p,q) => bigram.contains(p)}
    }}

    val bigramSeq = sortedMap.map(_.map(_._2))
    bigramSeq
  }

  def getText(status: Status): Option[String] = {
    import tshrdlu.util.English.{isEnglish,isSafe}

    val text = status.getText match {
      case StripMentionsRE(rest) => rest
      case x => x
    }
    
    if (!text.contains('@') && !text.contains('/') && isEnglish(text) && isSafe(text))
      Some(text)
    else None
  }

  
  def Tokenize(text: String): IndexedSeq[String]={
    val starts = """(?:[#@])|\b(?:http)"""
    text
    .replaceAll("""([\?!()\";\|\[\].,':])""", " $1 ")
    .trim
    .split("\\s+")
    .toIndexedSeq
    .filterNot(x => x.startsWith(starts))
  }

}

/**
 * An actor that constructs replies to a given status.
 */
class LuceneReplier extends BaseReplier {
  import Bot._
  import TwitterRegex._
  import tshrdlu.util.{English, Lucene, SimpleTokenizer}

  import context.dispatcher
  import akka.pattern.ask
  import akka.util._
  import scala.concurrent.duration._
  import scala.concurrent.Future

  def getReplies(status: Status, maxLength: Int = 140): Future[Seq[String]] = {
    log.info("Trying to do search replies by Lucene")
    val text = status.getText.toLowerCase
	  val StripLeadMentionRE(withoutMention) = text
	  val query = SimpleTokenizer(withoutMention)
	    .filter(_.length > 2)
	    .toList
	    .mkString(" ")
      val replyLucene = Lucene.read(query)
    Future(replyLucene).map(_.filter(_.length <= maxLength))
  }

}

/**
 * A replier that replies based on unsupervised noun phrase chunking of a given tweet.
 */
class ChunkReplier extends BaseReplier {
  import Bot._
  import tshrdlu.util.{English, Lucene, SimpleTokenizer}
  import jarvis.nlp.TrigramModel
  import jarvis.nlp.util._
  import scala.concurrent.Future  
  import TwitterRegex._
  import akka.pattern.ask
  import akka.util._
  import context.dispatcher
  import scala.concurrent.duration._
  import scala.concurrent.Future
  import java.net.URL

  implicit val timeout = Timeout(10 seconds)

  //A Trigram language model based on a dataset of mostly english tweets
  val LanguageModel = TrigramModel(SPLReader(this.getClass().getResource("/chunking/").getPath()))

  val Chunker = new Chunker()

  def getReplies(status: Status, maxLength: Int = 140): Future[Seq[String]] = {
    log.info("Getting chunk tweets")
    val text = status.getText.toLowerCase
    val StripLeadMentionRE(withoutMention) = text
    val selectedChunks = Chunker(withoutMention)
      .map(c => (LanguageModel(SimpleTokenizer(c)), c))
      .sorted
      .take(2)
      .map(_._2)
    
     val statusList: Seq[Future[Seq[Status]]] = selectedChunks
         .map(chunk => (context.parent ? SearchTwitter(new Query(chunk))).mapTo[Seq[Status]])

    val statusesFuture: Future[Seq[Status]] = Future.sequence(statusList).map(_.flatten)

    statusesFuture
      .map(status => extractText(status))
      .map(_.filter(_.length <= maxLength))
  }

  /**
   * Go through the list of Statuses, filter out the non-English ones,
   * strip mentions from the front, filter any that have remaining
   * mentions, and then return the head of the set, if it exists.
   */
   def extractText(statusList: Seq[Status]): Seq[String] = {
     val useableTweets = statusList
       .map(_.getText)
       .map {
         case StripMentionsRE(rest) => rest
         case x => x
       }.filter(tweet => tshrdlu.util.English.isEnglish(tweet) 
                       &&  tshrdlu.util.English.isSafe(tweet)
                       && !tweet.contains('@')
                       && !tweet.contains('/'))
      .map(t => (LanguageModel(SimpleTokenizer(t)), t))
      .sorted
      .reverse
      .map{ case (k,t) => t}
      //given the set of potential tweets, return the tweet that has
      //the highest probability according to the language model
      Seq(if (useableTweets.isEmpty) "I don't know what to say." else useableTweets.head)
  }
}

/**
 * An actor that responds to requests to make sandwiches.
 *
 * @see <a href="http://xkcd.com/149/">http://xkcd.com/149/</a>
 */
class SudoReplier extends BaseReplier {
  import scala.concurrent.Future
  import context.dispatcher

  lazy val MakeSandwichRE = """(?i)(?:.*(\bsudo\b))?.*\bmake (?:me )?an?\b.*\bsandwich\b.*""".r

  def getReplies(status: Status, maxLength: Int = 140): Future[Seq[String]] = {
    log.info("Checking for sandwich requests")
    val text = TwitterRegex.stripLeadMention(status.getText)
    val replies: Seq[String] = Seq(text) collect {
      case MakeSandwichRE(sudo) => {
        Option(sudo) match {
          case Some(_) => "Okay."
          case None => "What? Make it yourself."
        }
      }
    }
    Future(replies.filter(_.length <= maxLength))
  }
}

/** An actor that responds to a tweet if it can be replied 
* by "Thats what she said". This is based on the work done by 
*Chloe Kiddon and Yuriy Brun , University of Washington
*That's What She Said: Double Entendre Identification
* Dataset from Edwin Chen
*/

class TWSSReplier extends BaseReplier {
  import scala.concurrent.Future
  import context.dispatcher
  import de.bwaldvogel.liblinear._; 
  import scala.collection.mutable.ArrayBuffer
  import tshrdlu.util.{TWSSModel, English,SimpleTokenizer}


  val vocabulary = English.vocabularyTWSS.map(line => line.split(" ")(0)).toIndexedSeq
  val IDFMap:Map[String,Int] = English.vocabularyTWSS.map { line=>
    val tokens = line.split(" ");
    (tokens(0),tokens(1).toInt)
  }.toMap

  def getReplies(status: Status , maxLength:Int = 140): Future[Seq[String]] ={
    log.info("Checking if tweet can be responded with TWSS")
    val tweet = TwitterRegex.stripLeadMention(status.getText.toLowerCase)
    val tweetMap:Map[String,Int] = SimpleTokenizer(tweet)
    .groupBy(x=> x)
    .mapValues(x=> x.length)

    val twssModel = TWSSModel()
    val featureVector = getFeatureVector(tweetMap)
    val prob = Array(0.0,0.0);
    Linear.predictProbability(twssModel, getFeatureVector(tweetMap).toArray,prob);
   // println(prob.toList);
    val response = if(prob.toList(0) > 0.9 ) "Thats what she said !! :-P " else "Thats was exactly what I told him !! "
    Future(Seq(response));
  }
  def getFeatureVector(document:Map[String,Int]): ArrayBuffer[Feature] ={
    val feature = new ArrayBuffer[Feature](vocabulary.size);
    var index=1;

    vocabulary.foreach{ word=>
      
      if(document.contains(word))
      {
      val tf = document(word);
      val idf = Math.log(7887/IDFMap(word));
      val tf_idf = tf*idf;
      val featureNode:Feature = new FeatureNode(index,tf_idf);
      feature += featureNode
      }
      index +=1
    }
    feature
  }
}

class SentimentReplier extends BaseReplier {
  import Bot._
  import TwitterRegex._
  import tshrdlu.util.{Polarity, SimpleTokenizer}

  import context.dispatcher
  import scala.concurrent.duration._
  import scala.concurrent.Future
  import akka.pattern._
  import akka.util._

  lazy val polarity = new Polarity()
  implicit val timeout = Timeout(10 seconds)

  def getReplies(status: Status, maxLength: Int): Future[Seq[String]] = {
    log.info("Trying to reply with SentimentReplier")

    val StripLeadMentionRE(withoutMention) = status.getText.toLowerCase
    val statusList =
      SimpleTokenizer(withoutMention)
      .filter(_.length > 3)
      .filter(_.length < 10)
      .filterNot(_.contains('/'))
      .filter(tshrdlu.util.English.isSafe)
      .sortBy(- _.length)
      .toList
      // Use a bigram instead of a unigram search
      .take(4)
      .sliding(2)
      .map(_.mkString(" "))
      .map(w => (context.parent ? SearchTwitter(new Query(w))).mapTo[Seq[Status]])

    val statusesFuture: Future[Seq[Status]] = Future.sequence(statusList).map(_.toSeq.flatten)

    statusesFuture
      .map(status => extractText(status, withoutMention))
      .map(_.filter(_.length <= maxLength))
  }

  def extractText(statusList: Seq[Status], tweet: String): Seq[String] = {
    val desiredSentiment = getSentiment(tweet)
    val mult = if(desiredSentiment == 0) -1 else 1
    val useableTweets = statusList
      .map(_.getText)
      .map {
	case StripMentionsRE(rest) => rest
	case x => x
      }
      .filterNot(_.contains('@'))
      .filterNot(_.contains('/'))
      .filter(tshrdlu.util.English.isEnglish)
      .filter(tshrdlu.util.English.isSafe)

    val response = if (useableTweets.isEmpty) "Sorry, but I can't help you with that." else useableTweets.sortBy(x => mult * Math.abs(getSentiment(x) + mult * desiredSentiment)).head
    log.info("SentimentReplier responding with: " + response)
    Seq(response)
  }

  def getSentiment(text: String) = {
    val words = SimpleTokenizer(text)
    val len = words.length.toDouble
    val percentPositive = words.count(polarity.posWords.contains) / len
    val percentNegative = words.count(polarity.negWords.contains) / len
    (percentPositive - percentNegative)
  }
}<|MERGE_RESOLUTION|>--- conflicted
+++ resolved
@@ -52,6 +52,8 @@
     import java.util.Random
     import nak.NakContext._
     import nak.core._
+    import java.util.Date
+    import java.text.SimpleDateFormat
 
     implicit val timeout = Timeout(10 seconds)
     lazy val polarity = new Polarity()
@@ -245,6 +247,8 @@
         def maxLabelPpa = maxLabel(classifier.labels) _
         val articles = getArticles(company)
         val predictions = for(text <- articles) yield maxLabelPpa(classifier.evalRaw(text))
+        log.info(articles.mkString(", "))
+        log.info(predictions.mkString(", "))
         val priceOutlook = "Outlook: " + (if (predictions.length > 0)
                         predictions.groupBy(x=>x).mapValues(x=>x.length).toSeq.sortBy(-_._2).head._1
                     else
@@ -252,12 +256,7 @@
 
         val symbolText = " (" + symbol + "), "
         val lastPrice = "Price: " + price + ", "
-<<<<<<< HEAD
-        val sentiment = "Opinion: " + (if (avgSentiment > 0.01) "Good" else if (avgSentiment < -0.01) "Bad" else "OK") + ", "
-=======
-        val priceOutlook = "Outlook: " + (if (outlook > 0.7) "Good" else if (outlook < 0.3) "Bad" else "OK") + ", "
         val sentiment = "Opinion: " + (if (avgSentiment > 0.1) "Good" else if (avgSentiment < -0.1) "Bad" else "OK") + ", "
->>>>>>> 7dc6000d
         val yahooLink = "Info: " + shortenURL("""http://finance.yahoo.com/q?s=""" + yahooFixedSymbol)
         
         log.info("Sentiment: " + avgSentiment)
@@ -300,6 +299,12 @@
         sentiment
     }
     
+    /** Gets the information about a stock given the json object
+      *
+      * @param jsonData the json object containing stock information
+      * @param key string key for the value we want from the json object
+      * @return string containing the desired information
+      */
     def stockInfo(jsonData: Option[Any], key: String): String = {
         try{
             jsonData match { 
@@ -355,6 +360,11 @@
         }
     }
 
+    /** Gets the number of articles given the json object
+      *
+      * @param jsonData the json object containing article information
+      * @return Int the number of articles contained in the json object
+      */
     def articleCount(jsonData: Option[Any]): Int = {
         try{
             jsonData match {
@@ -367,6 +377,12 @@
         } catch { case e: Exception => 0 }
     }
 
+    /** Gets the title of the article given the json object
+      *
+      * @param jsonData the json object containing article information
+      * @param index Int the index of the article of interest
+      * @return String the title of the article of interest
+      */
     def articleTitle(jsonData: Option[Any], index: Int): String = {
         try{
             jsonData match {
@@ -383,6 +399,13 @@
         } catch { case e: Exception => "" }
     }
 
+    /** Gets about an article given the json object
+      *
+      * @param jsonData the json object containing article information
+      * @param index Int the index of the article of interest
+      * @param key string key for the value we want from the json object
+      * @return String the value of the information wanted
+      */
     def articleInfo(jsonData: Option[Any], index: Int, key: String): String = {
         try {
             jsonData match {
@@ -400,7 +423,13 @@
         } catch { case e: Exception => "" }
     }
 
-    def isArticleBusiness(jsonData: Option[Any], index: Int): Boolean = {
+    /** Determines if an article is valid given the json object
+      *
+      * @param jsonData the json object containing article information
+      * @param index Int the index of the article of interest
+      * @return Boolean to indicate whether an article is valid or not
+      */
+    def isArticleValid(jsonData: Option[Any], index: Int): Boolean = {
         try{
             val section = jsonData match {
                 case Some(m: Map[String, Any]) => m("response") match {
@@ -414,10 +443,32 @@
                     }
                 }
             }
-            (section == "Business Day" || section == "Technology" || section == "Your Money")
+            val date = jsonData match {
+                case Some(m: Map[String, Any]) => m("response") match {
+                    case d: Map[String, Any] => d("docs") match {
+                        case l: List[Map[String, Any]] => l(index) match {
+                            case a: Map[String, Any] => a("pub_date") match {
+                                case s: String => s
+                                case null => "2000-01-01T00:00:00Z" 
+                            }
+                        }
+                    }
+                }
+            }
+            val properDate = date.substring(0, 10) + "-" + date.substring(11,19)
+            val articleDate = new SimpleDateFormat("yyyy-MM-dd-HH:mm:ss").parse(properDate)
+            val twoWeeks = new Date(new Date().getTime() - 1209600000)
+
+            (section == "Business Day" || section == "Technology" || section == "Your Money") &&
+            (articleDate.after(twoWeeks))
         } catch { case e: Exception => false }
     }
 
+    /** Gets the recent article snippets from the NY Times about the company
+      *
+      * @param company string name of the company
+      * @return Seq[String] a list of the snippets of the articles
+      */
     def getArticles(company: String): Seq[String] = {
         val url = "http://api.nytimes.com/svc/search/v2/articlesearch.json?q=" + company.replaceAll(" ", "+") + "&sort=newest&api-key=" + nytimesApiKey
 
@@ -425,7 +476,7 @@
             val json = scala.io.Source.fromURL(url).mkString
             val jsonData = scala.util.parsing.json.JSON.parseFull(json)
             val articles = (for (i <- 0 to (articleCount(jsonData) - 1)) yield {
-                                if (isArticleBusiness(jsonData, i)) {
+                                if (isArticleValid(jsonData, i)) {
                                     articleTitle(jsonData, i) +
                                     articleInfo(jsonData, i, "lead_paragraph") +
                                     articleInfo(jsonData, i, "abstract")
