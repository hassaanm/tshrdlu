--- conflicted
+++ resolved
@@ -46,15 +46,10 @@
     lazy val polarity = new Polarity()
     lazy val negationWords = List("no", "not", "dont", "cant", "shouldnt", "couldnt", "wouldnt")
     lazy val bitlyFile = scala.io.Source.fromFile("bitly.properties").getLines.toList
-<<<<<<< HEAD
-    lazy val apiKey : String = bitlyFile(0)
-    lazy val login : String = bitlyFile(1)
+    lazy val bitlyApiKey : String = bitlyFile(0)
+    lazy val bitlyLogin : String = bitlyFile(1)
     lazy val nytimesFile = scala.io.Source.fromFile("nytimes.properties").getLines.toList
     lazy val nytimesApiKey : String = nytimesFile(0)
-=======
-    lazy val bitlyApiKey : String = bitlyFile(0)
-    lazy val bitlyLogin : String = bitlyFile(1)
->>>>>>> 0910784c
     implicit val timeout = Timeout(10 seconds)
     
     def getReplies(status: Status, maxLength: Int = 140): Future[Seq[String]] = {
