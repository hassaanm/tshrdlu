--- conflicted
+++ resolved
@@ -499,11 +499,7 @@
   import context.dispatcher
   import de.bwaldvogel.liblinear._; 
   import scala.collection.mutable.ArrayBuffer
-<<<<<<< HEAD
-  import tshrdlu.util.{TWSSModel, English, SimpleTokenizer}
-=======
   import tshrdlu.util.{TWSSModel, English,SimpleTokenizer}
->>>>>>> 7d0866b1
 
 
   val vocabulary = English.vocabularyTWSS.map(line => line.split(" ")(0)).toIndexedSeq
