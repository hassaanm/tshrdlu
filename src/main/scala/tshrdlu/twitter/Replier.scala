--- conflicted
+++ resolved
@@ -392,7 +392,6 @@
 
 }
 
-<<<<<<< HEAD
 /**
  * A replier that replies based on unsupervised noun phrase chunking of a given tweet.
  */
@@ -461,7 +460,6 @@
       Seq(if (useableTweets.isEmpty) "I don't know what to say." else useableTweets.head)
   }
 }
-=======
 
 /**
  * An actor that responds to requests to make sandwiches.
@@ -488,4 +486,3 @@
     Future(replies.filter(_.length <= maxLength))
   }
 }
->>>>>>> e17317b5
